--- conflicted
+++ resolved
@@ -59,13 +59,6 @@
 
 sourceCompatibility = 1.8
 
-<<<<<<< HEAD
-tasks.withType(JavaCompile) {
-    options.compilerArgs += ['-Werror']
-}
-
-=======
->>>>>>> 31d878b5
 dependencies {
     implementation 'com.palantir.safe-logging:preconditions'
     implementation 'com.google.guava:guava'
@@ -83,7 +76,6 @@
     testCompileOnly 'org.immutables:value::annotations'
 }
 
-
 tasks.withType(JavaCompile) {
     options.compilerArgs += ['-Xlint:deprecation', '-Werror']
 }
